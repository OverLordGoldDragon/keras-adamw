--- conflicted
+++ resolved
@@ -34,13 +34,9 @@
 If using tensorflow.keras imports, set `import os; os.environ["TF_KERAS"]='1'`.
 
 ### Weight decay
-<<<<<<< HEAD
+
 `AdamW(model=model)`<br>
 Three methods to set `weight_decays = {<weight matrix name>:<weight decay value>,}`:
-=======
-`AdamW(model)`<br>
-Three methods to set `weight_decays = {<weight matrix name>:<l1, l2 penalty tuple>,}`:
->>>>>>> 42730f0e
 
 ```python
 # 1. Automatically
